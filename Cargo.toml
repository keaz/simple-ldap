[package]
authors = ["Kasun Ranasingge <kasunranasinghe303@gmail.com>"]
description = "A high-level LDAP client for Rust"
license = "MIT/Apache-2.0"
readme = "README.md"
repository = "https://github.com/keaz/simple-ldap"
keywords = ["ldap", "ldap3", "async", "high-level"]
name = "simple-ldap"
<<<<<<< HEAD
version = "7.1.0"
edition = "2021"
=======
version = "7.0.1"
edition = "2024"
>>>>>>> dbf4e4fb


# See more keys and their definitions at https://doc.rust-lang.org/cargo/reference/manifest.html

[dependencies]
chumsky = "0.10.1"
deadpool = { version = "0.12.2", optional = true }
derive_more = { version = "2.0.1", features = ["debug", "display"] }
futures = "0.3.31"
itertools = "0.14.0"
ldap3 = { version = "0.11.5", default-features = false }
serde = { version = "1.0.219", features = ["derive"] }
serde-value = "0.7.0"
serde_with = "3.12.0"
thiserror = "2.0.12"
tracing = "0.1.41"
url = "2.5.4"

[dev-dependencies]
# This little hack is needed for enabling optional features during testing.
# https://github.com/rust-lang/cargo/issues/2911#issuecomment-749580481
simple-ldap = { path = ".", features = ["pool"] }
anyhow = "1.0.98"
rand = "0.9.0"
tokio = { version = "1.44.2", features = ["macros", "rt-multi-thread"] }
# v4 is random uids.
uuid = { version = "1.16.0", features = ["v4", "serde"] }
serde_with = "3.12.0"
tracing-subscriber = "0.3.19"
serde_json = "1.0.142"

[features]
default = ["tls-native"]
tls-native = ["ldap3/tls-native"]
tls-rustls = ["ldap3/tls-rustls"]
pool = ["dep:deadpool"]


# Lint catlogue: https://rust-lang.github.io/rust-clippy/master/index.html
[lints.clippy]
all = {level = "warn", priority = -1}

# Pedantic lints
uninlined_format_args = "warn"<|MERGE_RESOLUTION|>--- conflicted
+++ resolved
@@ -6,13 +6,8 @@
 repository = "https://github.com/keaz/simple-ldap"
 keywords = ["ldap", "ldap3", "async", "high-level"]
 name = "simple-ldap"
-<<<<<<< HEAD
 version = "7.1.0"
-edition = "2021"
-=======
-version = "7.0.1"
 edition = "2024"
->>>>>>> dbf4e4fb
 
 
 # See more keys and their definitions at https://doc.rust-lang.org/cargo/reference/manifest.html
